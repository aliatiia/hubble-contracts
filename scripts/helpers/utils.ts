--- conflicted
+++ resolved
@@ -217,13 +217,10 @@
     tx.txType,
     tx.amount
   );
-<<<<<<< HEAD
+  var result = await rollupUtils.CompressTxWithMessage(message, tx.signature);
+  return result;
 }
 
 export enum BatchType {
   Genesis, Transfer, Airdrop
-=======
-  var result = await rollupUtils.CompressTxWithMessage(message, tx.signature);
-  return result;
->>>>>>> 84f329b9
 }