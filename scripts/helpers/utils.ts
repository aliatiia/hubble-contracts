--- conflicted
+++ resolved
@@ -1,9 +1,6 @@
 import { ethers } from "ethers";
 import * as ethUtils from "ethereumjs-util";
-<<<<<<< HEAD
-=======
 import { Account, Transaction } from "./interfaces";
->>>>>>> 3e6c5988
 const MerkleTreeUtils = artifacts.require("MerkleTreeUtils");
 const ParamManager = artifacts.require("ParamManager");
 const nameRegistry = artifacts.require("NameRegistry");
@@ -55,10 +52,6 @@
 export async function CreateAccountLeaf(
   account: Account
 ) {
-<<<<<<< HEAD
-  var rollupUtils = await RollupUtils.deployed();
-  var result = await rollupUtils.getAccountHash(ID, balance, nonce, token);
-=======
   const rollupUtils = await RollupUtils.deployed();
   const result = await rollupUtils.getAccountHash(
     account.ID,
@@ -66,7 +59,6 @@
     account.nonce,
     account.tokenType
   );
->>>>>>> 3e6c5988
   return result;
 }
 
@@ -243,9 +235,6 @@
   return result;
 }
 
-<<<<<<< HEAD
-export function sign(dataToSign: string, wallet: any) {
-=======
 export async function signTx(tx: Transaction, wallet: any) {
   const RollupUtilsInstance = await RollupUtils.deployed()
   const dataToSign = await RollupUtilsInstance.getTxSignBytes(
@@ -257,16 +246,14 @@
     tx.amount
   );
 
->>>>>>> 3e6c5988
   const h = ethUtils.toBuffer(dataToSign);
   const signature = ethUtils.ecsign(h, wallet.getPrivateKey());
   return ethUtils.toRpcSig(signature.v, signature.r, signature.s);
 }
 
-<<<<<<< HEAD
 export enum Usage {
   Genesis, Transfer, Airdrop, BurnConsent, BurnExecution
-=======
+}
 export async function falseProcessTx(
   _tx: any,
   accountProofs: any
@@ -299,5 +286,4 @@
     newRoot,
     { value: ethers.utils.parseEther("32").toString() }
   );
->>>>>>> 3e6c5988
 }