--- conflicted
+++ resolved
@@ -893,34 +893,12 @@
       accountProofs
     );
 
-<<<<<<< HEAD
     var falseResult = await utils.falseProcessTx(
       tx,
       accountProofs
     );
     assert.equal(result[3], 1, "Wrong ErrorId")
     await utils.compressAndSubmitBatch(tx, falseResult);
-=======
-    var falseResult = await utils.falseProcessTx(tx, accountProofs);
-    assert.equal(result[3], 1, "Wrong ErrorId");
-    var compressedTx = await utils.compressTx(
-      tx.fromIndex,
-      tx.toIndex,
-      tx.nonce,
-      tx.amount,
-      tx.tokenType,
-      tx.signature
-    );
-
-    let compressedTxs: string[] = [];
-    compressedTxs.push(compressedTx);
-    console.log("compressedTx: " + JSON.stringify(compressedTxs));
-
-    // submit batch for that transactions
-    await rollupCoreInstance.submitBatch(compressedTxs, falseResult, {
-      value: ethers.utils.parseEther("32").toString(),
-    });
->>>>>>> 0bad59b6
 
     falseBatchComb = {
       batchId: 0,
