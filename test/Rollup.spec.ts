import * as utils from "../scripts/helpers/utils";
import { ethers } from "ethers";
import * as walletHelper from "../scripts/helpers/wallet";
const RollupCore = artifacts.require("Rollup");
const TestToken = artifacts.require("TestToken");
const DepositManager = artifacts.require("DepositManager");
const IMT = artifacts.require("IncrementalTree");
const RollupUtils = artifacts.require("RollupUtils");
const EcVerify = artifacts.require("ECVerify");
import * as ethUtils from "ethereumjs-util";

contract("Rollup", async function (accounts) {
  var wallets: any;

  before(async function () {
    wallets = walletHelper.generateFirstWallets(walletHelper.mnemonics, 10);
  });

  // test if we are able to create append a leaf
  it("make a deposit of 2 accounts", async function () {
    let depositManagerInstance = await DepositManager.deployed();
    var testTokenInstance = await TestToken.deployed();
    let rollupCoreInstance = await RollupCore.deployed();
    var MTutilsInstance = await utils.getMerkleTreeUtils();
    let testToken = await TestToken.deployed();
    let RollupUtilsInstance = await RollupUtils.deployed();
    let tokenRegistryInstance = await utils.getTokenRegistry();
    let IMTInstance = await IMT.deployed();
    await tokenRegistryInstance.requestTokenRegistration(testToken.address, {
      from: wallets[0].getAddressString(),
    });
    await tokenRegistryInstance.finaliseTokenRegistration(testToken.address, {
      from: wallets[0].getAddressString(),
    });
    var coordinator_leaves = await RollupUtilsInstance.GetGenesisLeaves();
    await testToken.approve(
      depositManagerInstance.address,
      web3.utils.toWei("1"),
      {
        from: wallets[0].getAddressString(),
      }
    );

    var Alice = {
      Address: wallets[0].getAddressString(),
      Pubkey: wallets[0].getPublicKeyString(),
      Amount: 10,
      TokenType: 1,
      AccID: 1,
      Path: "2",
    };
    var Bob = {
      Address: wallets[1].getAddressString(),
      Pubkey: wallets[1].getPublicKeyString(),
      Amount: 10,
      TokenType: 1,
      AccID: 2,
      Path: "3",
    };
    var maxSize = 4;

    await testTokenInstance.transfer(Alice.Address, 100);
    var AliceAccountLeaf = await utils.CreateAccountLeaf(
      Alice.AccID,
      Alice.Amount,
      0,
      Alice.TokenType
    );
    await depositManagerInstance.deposit(
      Alice.Amount,
      Alice.TokenType,
      Alice.Pubkey
    );
    var BobAccountLeaf = await utils.CreateAccountLeaf(
      Bob.AccID,
      Bob.Amount,
      0,
      Bob.TokenType
    );

    await depositManagerInstance.depositFor(
      Bob.Address,
      Bob.Amount,
      Bob.TokenType,
      Bob.Pubkey
    );

    var subtreeDepth = 1;

    // finalise the deposit back to the state tree
    var path = "001";
    var defaultHashes = await utils.defaultHashes(4);
    var siblingsInProof = [
      utils.getParentLeaf(coordinator_leaves[0], coordinator_leaves[1]),
      defaultHashes[2],
      defaultHashes[3],
    ];

    var _zero_account_mp = {
      accountIP: {
        pathToAccount: path,
        account: {
          ID: 0,
          tokenType: 0,
          balance: 0,
          nonce: 0,
        },
      },
      siblings: siblingsInProof,
    };

    await rollupCoreInstance.finaliseDepositsAndSubmitBatch(
      subtreeDepth,
      _zero_account_mp,
      { value: ethers.utils.parseEther("32").toString() }
    );
  });

  it("submit new batch", async function () {
    let rollupCoreInstance = await RollupCore.deployed();
    var MTutilsInstance = await utils.getMerkleTreeUtils();
    var rollupUtilsInstance = await RollupUtils.deployed();
    let RollupUtilsInstance = await RollupUtils.deployed();
    let IMTInstance = await IMT.deployed();
    var OriginalAlice = {
      Address: wallets[0].getAddressString(),
      Pubkey: wallets[0].getPublicKeyString(),
      Amount: 10,
      TokenType: 1,
      AccID: 2,
      Path: "2",
    };
    var OriginalBob = {
      Address: wallets[1].getAddressString(),
      Pubkey: wallets[1].getPublicKeyString(),
      Amount: 10,
      TokenType: 1,
      AccID: 3,
      Path: "3",
    };
    var coordinator_leaves = await rollupUtilsInstance.GetGenesisLeaves();
    var coordinatorPubkeyHash =
      "0x290decd9548b62a8d60345a988386fc84ba6bc95484008f6362f93160ef3e563";
    var maxSize = 4;
    var AliceAccountLeaf = await utils.CreateAccountLeaf(
      OriginalAlice.AccID,
      OriginalAlice.Amount,
      0,
      OriginalAlice.TokenType
    );
    var BobAccountLeaf = await utils.CreateAccountLeaf(
      OriginalBob.AccID,
      OriginalBob.Amount,
      0,
      OriginalBob.TokenType
    );

    // make a transfer between alice and bob's account
    var tranferAmount = 1;
    var NewAliceAccountLeaf = await utils.CreateAccountLeaf(
      OriginalAlice.AccID,
      OriginalAlice.Amount - tranferAmount,
      1,
      OriginalAlice.TokenType
    );

    var NewBobAccountLeaf = await utils.CreateAccountLeaf(
      OriginalBob.AccID,
      OriginalBob.Amount + tranferAmount,
      1,
      OriginalBob.TokenType
    );

    // prepare data for process Tx
    var currentRoot = await rollupCoreInstance.getLatestBalanceTreeRoot();
    var accountRoot = await IMTInstance.getTreeRoot();
    var zeroHashes: any = await utils.defaultHashes(maxSize);

    var AlicePDAsiblings = [
      utils.PubKeyHash(OriginalBob.Pubkey),
      utils.getParentLeaf(coordinatorPubkeyHash, coordinatorPubkeyHash),
      zeroHashes[2],
      zeroHashes[3],
    ];

    var BobPDAsiblings = [
      utils.PubKeyHash(OriginalAlice.Pubkey),
      utils.getParentLeaf(
        coordinatorPubkeyHash,
        utils.PubKeyHash(OriginalAlice.Pubkey)
      ),
      zeroHashes[2],
      zeroHashes[3],
    ];

    var alicePDAProof = {
      _pda: {
        pathToPubkey: "2",
        pubkey_leaf: { pubkey: OriginalAlice.Pubkey },
      },
      siblings: AlicePDAsiblings,
    };

    var isValid = await MTutilsInstance.verifyLeaf(
      accountRoot,
      utils.PubKeyHash(OriginalAlice.Pubkey),
      "2",
      AlicePDAsiblings
    );
    assert.equal(isValid, true, "pda proof wrong");

    var bobPDAProof = {
      _pda: {
        pathToPubkey: "2",
        pubkey_leaf: { pubkey: OriginalBob.Pubkey },
      },
      siblings: BobPDAsiblings,
    };

    var tx = {
      fromIndex: OriginalAlice.AccID,
      toIndex: OriginalBob.AccID,
      tokenType: OriginalAlice.TokenType,
      amount: tranferAmount,
      txType: 1,
      nonce: 1,
      signature:
        "0x290decd9548b62a8d60345a988386fc84ba6bc95484008f6362f93160ef3e563",
    };
    var dataToSign = await RollupUtilsInstance.getTxSignBytes(
      tx.fromIndex,
      tx.toIndex,
      tx.tokenType,
      tx.txType,
      tx.nonce,
      tx.amount
    );

    const h = ethUtils.toBuffer(dataToSign);
    var signature = ethUtils.ecsign(h, wallets[0].getPrivateKey());
    tx.signature = ethUtils.toRpcSig(signature.v, signature.r, signature.s);

    // alice balance tree merkle proof
    var AliceAccountSiblings: Array<string> = [
      BobAccountLeaf,
      utils.getParentLeaf(coordinator_leaves[0], coordinator_leaves[1]),
      zeroHashes[2],
      zeroHashes[3],
    ];
    var leaf = AliceAccountLeaf;
    var AliceAccountPath: string = "2";
    var isValid = await MTutilsInstance.verifyLeaf(
      currentRoot,
      leaf,
      AliceAccountPath,
      AliceAccountSiblings
    );
    expect(isValid).to.be.deep.eq(true);
    var AliceAccountMP = {
      accountIP: {
        pathToAccount: AliceAccountPath,
        account: {
          ID: OriginalAlice.AccID,
          tokenType: OriginalAlice.TokenType,
          balance: OriginalAlice.Amount,
          nonce: 0,
        },
      },
      siblings: AliceAccountSiblings,
    };

    var UpdatedAliceAccountLeaf = await utils.CreateAccountLeaf(
      OriginalAlice.AccID,
      OriginalAlice.Amount - tx.amount,
      1,
      OriginalAlice.TokenType
    );

    // bob balance tree merkle proof
    var BobAccountSiblings: Array<string> = [
      UpdatedAliceAccountLeaf,
      utils.getParentLeaf(coordinator_leaves[0], coordinator_leaves[1]),
      zeroHashes[2],
      zeroHashes[3],
    ];
    var leaf = BobAccountLeaf;
    var BobAccountPath: string = "3";
    var isBobValid = await MTutilsInstance.verifyLeaf(
      currentRoot,
      leaf,
      BobAccountPath,
      BobAccountSiblings
    );

    var BobAccountMP = {
      accountIP: {
        pathToAccount: BobAccountPath,
        account: {
          ID: OriginalBob.AccID,
          tokenType: OriginalBob.TokenType,
          balance: OriginalBob.Amount,
          nonce: 0,
        },
      },
      siblings: BobAccountSiblings,
    };

    var accountProofs = {
      from: AliceAccountMP,
      to: BobAccountMP,
    };

    // process transaction validity with process tx
    var result = await rollupCoreInstance.processTx(
      currentRoot,
      accountRoot,
      tx,
      alicePDAProof,
      accountProofs
    );

    console.log("result from processTx: " + JSON.stringify(result));

    var compressedTx = await utils.compressTx(
      tx.fromIndex,
      tx.toIndex,
      tx.nonce,
      tx.amount,
      tx.tokenType,
      tx.signature
    );

    let compressedTxs: string[] = [];
    compressedTxs.push(compressedTx);
    console.log("compressedTx: " + JSON.stringify(compressedTxs));

    // submit batch for that transactions
    await rollupCoreInstance.submitBatch(
      compressedTxs,
<<<<<<< HEAD
      "0xb6b4b5c6cb43071b3913b1d500b33c52392f7aa85f8a451448e20c3967f2b21a",
      utils.BatchType.Transfer,
      { value: ethers.utils.parseEther("32").toString() },
=======
      "0x38835227026a5b5d2021c1d2ed89ebdef013a00ad3da63ed8b79f1823f8fabe6",
      { value: ethers.utils.parseEther("32").toString() }
>>>>>>> 84f329b9
    );
  });
});<|MERGE_RESOLUTION|>--- conflicted
+++ resolved
@@ -337,14 +337,9 @@
     // submit batch for that transactions
     await rollupCoreInstance.submitBatch(
       compressedTxs,
-<<<<<<< HEAD
-      "0xb6b4b5c6cb43071b3913b1d500b33c52392f7aa85f8a451448e20c3967f2b21a",
+      "0x38835227026a5b5d2021c1d2ed89ebdef013a00ad3da63ed8b79f1823f8fabe6",
       utils.BatchType.Transfer,
-      { value: ethers.utils.parseEther("32").toString() },
-=======
-      "0x38835227026a5b5d2021c1d2ed89ebdef013a00ad3da63ed8b79f1823f8fabe6",
       { value: ethers.utils.parseEther("32").toString() }
->>>>>>> 84f329b9
     );
   });
 });