pragma solidity ^0.5.15;

/**
 * @title DataTypes
 */
library Types {
    struct SignatureProof {
        Types.UserState[] states;
        bytes32[][] stateWitnesses;
        uint256[4][] pubkeys;
        bytes32[][] pubkeyWitnesses;
    }

    // We define Usage for a batch or for a tx
    // to check if the usage of a batch and all txs in it are the same
    enum Usage {
        Genesis, // The Genesis type is only applicable to batch but not tx
        Transfer,
        MassMigration,
        Create2Transfer,
        // Only applicable to batch and not tx
        Deposit
    }

    // Batch represents the batch submitted periodically to the ethereum chain
    struct Batch {
        bytes32 commitmentRoot;
        address committer;
        uint256 finalisesOn;
        bytes32 depositRoot;
        bool withdrawn;
    }

    struct Commitment {
        bytes32 stateRoot;
        bytes32 bodyRoot;
    }

    function toHash(Commitment memory commitment)
        internal
        pure
        returns (bytes32)
    {
        return
            keccak256(
                abi.encodePacked(commitment.stateRoot, commitment.bodyRoot)
            );
    }

    struct TransferBody {
        bytes32 accountRoot;
        uint256[2] signature;
        uint256 tokenType;
        uint256 feeReceiver;
        bytes txs;
    }

    function toHash(TransferBody memory body) internal pure returns (bytes32) {
        return
            keccak256(
                abi.encodePacked(
                    body.accountRoot,
                    body.signature,
                    body.tokenType,
                    body.feeReceiver,
                    body.txs
                )
            );
    }

    struct TransferCommitment {
        bytes32 stateRoot;
        TransferBody body;
    }

    function toHash(TransferCommitment memory commitment)
        internal
        pure
        returns (bytes32)
    {
        return
            keccak256(
                abi.encodePacked(commitment.stateRoot, toHash(commitment.body))
            );
    }

    struct MassMigrationBody {
        bytes32 accountRoot;
        uint256[2] signature;
        uint256 targetSpokeID;
        bytes32 withdrawRoot;
        uint256 tokenID;
        uint256 amount;
        bytes txs;
    }

    function toHash(MassMigrationBody memory body)
        internal
        pure
        returns (bytes32)
    {
        return
            keccak256(
                abi.encodePacked(
                    body.accountRoot,
                    body.signature,
                    body.targetSpokeID,
                    body.withdrawRoot,
                    body.tokenID,
                    body.amount,
                    body.txs
                )
            );
    }

    struct MassMigrationCommitment {
        bytes32 stateRoot;
        MassMigrationBody body;
    }

    function toHash(MassMigrationCommitment memory commitment)
        internal
        pure
        returns (bytes32)
    {
        return
            keccak256(
                abi.encodePacked(commitment.stateRoot, toHash(commitment.body))
            );
    }

    struct CommitmentInclusionProof {
        Commitment commitment;
        uint256 pathToCommitment;
        bytes32[] witness;
    }

    struct TransferCommitmentInclusionProof {
        TransferCommitment commitment;
        uint256 pathToCommitment;
        bytes32[] witness;
    }

    struct MMCommitmentInclusionProof {
        MassMigrationCommitment commitment;
        uint256 pathToCommitment;
        bytes32[] witness;
    }

    struct Transfer {
        uint256 txType;
        uint256 fromIndex;
        uint256 toIndex;
        uint256 tokenType;
        uint256 nonce;
        uint256 amount;
        uint256 fee;
    }

<<<<<<< HEAD
    struct Create2Transfer {
        uint256 txType;
        uint256 fromIndex;
        uint256 toIndex;
        uint256 toAccID;
        uint256 tokenType;
        uint256 nonce;
        uint256 amount;
        uint256 fee;
    }

    // UserAccount contains the actual data stored in the leaf of balance tree
    struct UserAccount {
        // ID is the path to the pubkey in the PDA tree
        uint256 ID;
=======
    /**
    @param pubkeyIndex path to the pubkey in the PDA tree
     */
    struct UserState {
        uint256 pubkeyIndex;
>>>>>>> 8ebc3387
        uint256 tokenType;
        uint256 balance;
        uint256 nonce;
    }

    function encode(UserState memory state)
        internal
        pure
        returns (bytes memory)
    {
        return
            abi.encodePacked(
                state.pubkeyIndex,
                state.tokenType,
                state.balance,
                state.nonce
            );
    }

    struct StateMerkleProof {
        UserState state;
        bytes32[] witness;
    }

    struct StateMerkleProofWithPath {
        UserState state;
        uint256 path;
        bytes32[] witness;
    }

    struct TransactionMerkleProof {
        Transfer _tx;
        bytes32[] siblings;
    }

    enum ErrorCode {
        NoError,
        InvalidTokenAddress,
        InvalidTokenAmount,
        NotEnoughTokenBalance,
        BadFromTokenType,
        BadToTokenType,
        BadFromIndex,
        NotOnDesignatedStateLeaf,
        BadSignature
    }
}<|MERGE_RESOLUTION|>--- conflicted
+++ resolved
@@ -157,7 +157,6 @@
         uint256 fee;
     }
 
-<<<<<<< HEAD
     struct Create2Transfer {
         uint256 txType;
         uint256 fromIndex;
@@ -169,17 +168,11 @@
         uint256 fee;
     }
 
-    // UserAccount contains the actual data stored in the leaf of balance tree
-    struct UserAccount {
-        // ID is the path to the pubkey in the PDA tree
-        uint256 ID;
-=======
     /**
     @param pubkeyIndex path to the pubkey in the PDA tree
      */
     struct UserState {
         uint256 pubkeyIndex;
->>>>>>> 8ebc3387
         uint256 tokenType;
         uint256 balance;
         uint256 nonce;
