--- conflicted
+++ resolved
@@ -175,12 +175,388 @@
     /**
      * @notice Returns the batch
      */
-<<<<<<< HEAD
     function getBatch(uint _batch_id) public view returns (Types.Batch memory batch) {
         require(
             batches.length - 1 >= _batch_id,
             "Batch id greater than total number of batches, invalid batch id"
-=======
+            );
+        batch = batches[_batch_id];
+    }
+
+    /**
+     * @notice Returns the updated root and balance
+     */
+    function UpdateSiblings(
+        Types.UserAccount memory new_account,
+        Types.AccountMerkleProof memory _merkle_proof
+    ) public view returns(bytes32, uint) {
+        bytes32 newRoot = merkleUtils.updateLeafWithSiblings(
+            keccak256(RollupUtils.BytesFromAccount(new_account)),
+            _merkle_proof.accountIP.pathToAccount,
+            _merkle_proof.siblings
+        );
+        uint balance = RollupUtils.BalanceFromAccount(new_account);
+        return (newRoot, balance);
+
+    function validateProof(
+        Types.Transaction memory _tx,
+        Types.AccountMerkleProof memory _merkle_proof
+    ) public view returns(uint) {
+        // verify that tokens are registered
+        if (tokenRegistry.registeredTokens(_tx.tokenType) == address(0)) {
+            // invalid state transition
+            // to be slashed because the submitted transaction
+            // had invalid token type
+            return ERR_TOKEN_ADDR_INVAILD;
+        }
+
+        if (_tx.amount < 0) {
+            // invalid state transition
+            // needs to be slashed because the submitted transaction
+            // had amount less than 0
+            return ERR_TOKEN_AMT_INVAILD;
+        }
+
+        // check from leaf has enough balance
+        if (_merkle_proof.accountIP.account.balance < _tx.amount) {
+            // invalid state transition
+            // needs to be slashed because the account doesnt have enough balance
+            // for the transfer
+            return ERR_TOKEN_NOT_ENOUGH_BAL;
+        }
+
+        return NO_ERR;
+    }
+
+    function ValidatePubkeyAvailability(
+        bytes32 _accountsRoot,
+        Types.PDAMerkleProof memory _from_pda_proof,
+        uint256 from_index
+    ) public view {
+        // verify from account pubkey exists in PDA tree
+        // NOTE: We dont need to prove that to address has the pubkey available
+        Types.PDALeaf memory fromPDA = Types.PDALeaf({
+            pubkey: _from_pda_proof._pda.pubkey_leaf.pubkey
+        });
+
+        require(
+            merkleUtils.verifyLeaf(
+                _accountsRoot,
+                RollupUtils.PDALeafToHash(fromPDA),
+                _from_pda_proof._pda.pathToPubkey,
+                _from_pda_proof.siblings
+            ),
+            "From PDA proof is incorrect"
+        );
+
+        // convert pubkey path to ID
+        uint256 computedID = merkleUtils.pathToIndex(
+            _from_pda_proof._pda.pathToPubkey,
+            governance.MAX_DEPTH()
+        );
+
+        // make sure the ID in transaction is the same account for which account proof was provided
+        require(
+            computedID == from_index,
+            "Pubkey not related to the from account in the transaction"
+        );
+    }
+
+    function ValidateSignature(
+        Types.Transaction memory _tx,
+        Types.PDAMerkleProof memory _from_pda_proof
+    ) public view returns(bool) {
+        require(
+            RollupUtils.calculateAddress(
+                _from_pda_proof._pda.pubkey_leaf.pubkey
+            ) ==
+                RollupUtils
+                    .getTxHash(
+                    _tx
+                        .fromIndex,
+                    _tx
+                        .toIndex,
+                    _tx
+                        .tokenType,
+                    _tx
+                        .amount
+                )
+                    .ecrecovery(_tx.signature),
+            "Signature is incorrect"
+        );
+    }
+
+    function ValidateAccountMP(
+        bytes32 root,
+        Types.AccountMerkleProof memory merkle_proof
+    ) public view {
+        bytes32 accountLeaf = RollupUtils.getAccountHash(
+            merkle_proof.accountIP.account.ID,
+            merkle_proof.accountIP.account.balance,
+            merkle_proof.accountIP.account.nonce,
+            merkle_proof.accountIP.account.tokenType
+        );
+
+        // verify from leaf exists in the balance tree
+        require(
+            merkleUtils.verifyLeaf(
+                root,
+                accountLeaf,
+                merkle_proof.accountIP.pathToAccount,
+                merkle_proof.siblings
+            ),
+            "Merkle Proof is incorrect"
+        );
+    }
+
+     /**
+     * @notice SlashAndRollback slashes all the coordinator's who have built on top of the invalid batch
+     * and rewards challegers. Also deletes all the batches after invalid batch
+     */
+    function SlashAndRollback() public isRollingBack {
+        uint256 challengerRewards = 0;
+        uint256 burnedAmount = 0;
+        uint256 totalSlashings = 0;
+
+        for (uint256 i = batches.length - 1; i >= invalidBatchMarker; i--) {
+            // if gas left is low we would like to do all the transfers
+            // and persist intermediate states so someone else can send another tx
+            // and rollback remaining batches
+            if (gasleft() <= governance.MIN_GAS_LIMIT_LEFT()) {
+                // exit loop gracefully
+                break;
+            }
+
+            if (i == invalidBatchMarker) {
+                // we have completed rollback
+                // update the marker
+                invalidBatchMarker = 0;
+            }
+
+            // load batch
+            Types.Batch memory batch = batches[i];
+
+            // TODO use safe math
+            // calculate challeger's reward
+            challengerRewards += (batch.stakeCommitted * 2) / 3;
+            burnedAmount += batch.stakeCommitted.sub(challengerRewards);
+
+            batches[i].stakeCommitted = 0;
+
+            // delete batch
+            delete batches[i];
+
+            totalSlashings++;
+            logger.logBatchRollback(
+                i,
+                batch.committer,
+                batch.stateRoot,
+                batch.txRoot,
+                batch.stakeCommitted
+            );
+        }
+
+        // TODO add deposit rollback
+
+        // transfer reward to challenger
+        (msg.sender).transfer(challengerRewards);
+
+        // burn the remaning amount
+        (BURN_ADDRESS).transfer(burnedAmount);
+
+        // resize batches length
+        batches.length = batches.length.sub(invalidBatchMarker.sub(1));
+
+        logger.logRollbackFinalisation(totalSlashings);
+    }
+}
+
+
+contract Rollup is RollupHelpers {
+    /*********************
+     * Constructor *
+     ********************/
+    constructor(address _registryAddr, bytes32 genesisStateRoot) public {
+        nameRegistry = Registry(_registryAddr);
+
+        logger = Logger(nameRegistry.getContractDetails(ParamManager.LOGGER()));
+        depositManager = DepositManager(
+            nameRegistry.getContractDetails(ParamManager.DEPOSIT_MANAGER())
+        );
+
+        governance = Governance(
+            nameRegistry.getContractDetails(ParamManager.Governance())
+        );
+        merkleUtils = MTUtils(
+            nameRegistry.getContractDetails(ParamManager.MERKLE_UTILS())
+        );
+        accountsTree = IncrementalTree(
+            nameRegistry.getContractDetails(ParamManager.ACCOUNTS_TREE())
+        );
+
+        tokenRegistry = ITokenRegistry(
+            nameRegistry.getContractDetails(ParamManager.TOKEN_REGISTRY())
+        );
+        addNewBatch(ZERO_BYTES32, genesisStateRoot);
+    }
+
+    /**
+     * @notice Submits a new batch to batches
+     * @param _txs Compressed transactions .
+     * @param _updatedRoot New balance tree root after processing all the transactions
+     */
+    function submitBatch(bytes[] calldata _txs, bytes32 _updatedRoot)
+        external
+        onlyCoordinator
+        isNotRollingBack
+        payable
+    {
+        // require(
+        //     msg.value >= governance.STAKE_AMOUNT(),
+        //     "Not enough stake committed"
+        // );
+
+        // require(
+        //     _txs.length <= governance.MAX_TXS_PER_BATCH(),
+        //     "Batch contains more transations than the limit"
+        // );
+        bytes32 txRoot = merkleUtils.getMerkleRoot(_txs);
+        require(
+            txRoot != ZERO_BYTES32,
+            "Cannot submit a transaction with no transactions"
+        );
+        addNewBatch(txRoot, _updatedRoot);
+    }
+
+    /**
+     * @notice finalise deposits and submit batch
+     */
+    function finaliseDepositsAndSubmitBatch(
+        uint256 _subTreeDepth,
+        Types.AccountMerkleProof calldata _zero_account_mp
+    ) external payable onlyCoordinator isNotRollingBack {
+        bytes32 depositSubTreeRoot = depositManager.finaliseDeposits(
+            _subTreeDepth,
+            _zero_account_mp,
+            getLatestBalanceTreeRoot()
+        );
+        // require(
+        //     msg.value >= governance.STAKE_AMOUNT(),
+        //     "Not enough stake committed"
+        // );
+
+        bytes32 updatedRoot = merkleUtils.updateLeafWithSiblings(
+            depositSubTreeRoot,
+            _zero_account_mp.accountIP.pathToAccount,
+            _zero_account_mp.siblings
+        );
+
+        // add new batch
+        addNewBatchWithDeposit(updatedRoot, depositSubTreeRoot);
+    }
+
+    /**
+     *  disputeBatch processes a transactions and returns the updated balance tree
+     *  and the updated leaves.
+     * @notice Gives the number of batches submitted on-chain
+     * @return Total number of batches submitted onchain
+     */
+    function disputeBatch(
+        uint256 _batch_id,
+        Types.Transaction[] memory _txs,
+        Types.AccountMerkleProof[] memory _from_proofs,
+        Types.PDAMerkleProof[] memory _pda_proof,
+        Types.AccountMerkleProof[] memory _to_proofs
+    ) public {
+        {
+        // load batch
+        require(
+            batches[_batch_id].stakeCommitted != 0,
+            "Batch doesnt exist or is slashed already"
+        );
+
+        // check if batch is disputable
+        require(
+            block.number < batches[_batch_id].finalisesOn,
+            "Batch already finalised"
+        );
+
+        require(
+            _batch_id < invalidBatchMarker,
+            "Already successfully disputed. Roll back in process"
+        );
+
+        require(
+            batches[_batch_id].txRoot != ZERO_BYTES32,
+            "Cannot dispute blocks with no transaction"
+        );
+
+        // generate merkle tree from the txs provided by user
+        bytes[] memory txs;
+        for (uint256 i = 0; i < _txs.length; i++) {
+            txs[i] = RollupUtils.CompressTx(_txs[i]);
+        }
+        bytes32 txRoot = merkleUtils.getMerkleRoot(txs);
+
+        // if tx root while submission doesnt match tx root of given txs
+        // dispute is unsuccessful
+        require(
+            txRoot != batches[_batch_id].txRoot,
+            "Invalid dispute, tx root doesn't match"
+        );
+        }
+
+        // run every transaction through transaction evaluators
+        bytes32 newBalanceRoot;
+        uint256 fromBalance;
+        uint256 toBalance;
+        bool isTxValid;
+
+        // start with false state
+        bool isDisputeValid = false;
+
+        for (uint256 i = 0; i < _txs.length; i++) {
+            // call process tx update for every transaction to check if any
+            // tx evaluates correctly
+            (newBalanceRoot, fromBalance, toBalance, isTxValid) = processTx(
+                batches[_batch_id - 1].stateRoot,
+                batches[_batch_id - 1].accountRoot,
+                _txs[i],
+                _pda_proof[i],
+                _from_proofs[i],
+                _to_proofs[i]
+            );
+            if (!isTxValid) {
+                isDisputeValid = true;
+                break;
+            }
+        }
+
+        // dispute is valid, we need to slash and rollback :(
+        if (isDisputeValid) {
+            // before rolling back mark the batch invalid
+            // so we can pause and unpause
+            invalidBatchMarker = _batch_id;
+            SlashAndRollback();
+            return;
+        }
+
+        // if new root doesnt match what was submitted by coordinator
+        // slash and rollback
+        if (newBalanceRoot != batches[_batch_id].stateRoot) {
+            invalidBatchMarker = _batch_id;
+            SlashAndRollback();
+            return;
+        }
+    }
+
+    /**
+     * @notice processTx processes a transactions and returns the updated balance tree
+     *  and the updated leaves
+     * conditions in require mean that the dispute be declared invalid
+     * if conditons evaluate if the coordinator was at fault
+     * @return Total number of batches submitted onchain
+     */
     function processTx(
         bytes32 _balanceRoot,
         bytes32 _accountsRoot,
@@ -205,463 +581,9 @@
         // ValidateSignature(_tx, _from_pda_proof);
 
         // STEP 3: Verify that the transaction interacts with a registered token
-        {
-            // verify that tokens are registered
-            if (tokenRegistry.registeredTokens(_tx.tokenType) == address(0)) {
-                // invalid state transition
-                // to be slashed because the submitted transaction
-                // had invalid token type
-                return (ZERO_BYTES32, 0, 1, false);
-            }
-        }
-
-        {
-            // Validate the from account merkle proof
-             ValidateAccountMP(_balanceRoot, _from_merkle_proof);
-
-            if (_tx.amount < 0) {
-                // invalid state transition
-                // needs to be slashed because the submitted transaction
-                // had amount less than 0
-                return (ZERO_BYTES32, 0, 2, false);
-            }
-
-            // check from leaf has enough balance
-            if (_from_merkle_proof.accountIP.account.balance < _tx.amount) {
-                // invalid state transition
-                // needs to be slashed because the account doesnt have enough balance
-                // for the transfer
-                return (ZERO_BYTES32, 0, 3, false);
-            }
-
-            // account holds the token type in the tx
-            if (
-                _from_merkle_proof.accountIP.account.tokenType != _tx.tokenType
-            ) {
-                // invalid state transition
-                // needs to be slashed because the submitted transaction
-                // had invalid token type
-                return (ZERO_BYTES32, 0, 4, false);
-            }
-        }
-
-        // reduce balance of from leaf
-        Types.UserAccount memory new_from_account = RemoveTokensFromAccount(
-            _from_merkle_proof.accountIP.account,
-            _tx.amount
->>>>>>> ebaad97b
-        );
-        batch = batches[_batch_id];
-    }
-
-    /**
-     * @notice Returns the updated root and balance
-     */
-    function UpdateSiblings(
-        Types.UserAccount memory new_account,
-        Types.AccountMerkleProof memory _merkle_proof
-    ) public view returns(bytes32, uint) {
-        bytes32 newRoot = merkleUtils.updateLeafWithSiblings(
-            keccak256(RollupUtils.BytesFromAccount(new_account)),
-            _merkle_proof.accountIP.pathToAccount,
-            _merkle_proof.siblings
-        );
-        uint balance = RollupUtils.BalanceFromAccount(new_account);
-        return (newRoot, balance);
-
-<<<<<<< HEAD
-    }
-=======
-        // validate if leaf exists in the updated balance tree
-        ValidateAccountMP(newRoot, _to_merkle_proof);
->>>>>>> ebaad97b
-
-    function validateProof(
-        Types.Transaction memory _tx,
-        Types.AccountMerkleProof memory _merkle_proof
-    ) public view returns(uint) {
-        // verify that tokens are registered
-        if (tokenRegistry.registeredTokens(_tx.tokenType) == address(0)) {
-            // invalid state transition
-            // to be slashed because the submitted transaction
-            // had invalid token type
-            return ERR_TOKEN_ADDR_INVAILD;
-        }
-
-        if (_tx.amount < 0) {
-            // invalid state transition
-            // needs to be slashed because the submitted transaction
-            // had amount less than 0
-            return ERR_TOKEN_AMT_INVAILD;
-        }
-
-        // check from leaf has enough balance
-        if (_merkle_proof.accountIP.account.balance < _tx.amount) {
-            // invalid state transition
-            // needs to be slashed because the account doesnt have enough balance
-            // for the transfer
-            return ERR_TOKEN_NOT_ENOUGH_BAL;
-        }
-
-        return NO_ERR;
-    }
-
-    function ValidatePubkeyAvailability(
-        bytes32 _accountsRoot,
-        Types.PDAMerkleProof memory _from_pda_proof,
-        uint256 from_index
-    ) public view {
-        // verify from account pubkey exists in PDA tree
-        // NOTE: We dont need to prove that to address has the pubkey available
-        Types.PDALeaf memory fromPDA = Types.PDALeaf({
-            pubkey: _from_pda_proof._pda.pubkey_leaf.pubkey
-        });
-
-        require(
-            merkleUtils.verifyLeaf(
-                _accountsRoot,
-                RollupUtils.PDALeafToHash(fromPDA),
-                _from_pda_proof._pda.pathToPubkey,
-                _from_pda_proof.siblings
-            ),
-            "From PDA proof is incorrect"
-        );
-
-        // convert pubkey path to ID
-        uint256 computedID = merkleUtils.pathToIndex(
-            _from_pda_proof._pda.pathToPubkey,
-            governance.MAX_DEPTH()
-        );
-
-        // make sure the ID in transaction is the same account for which account proof was provided
-        require(
-            computedID == from_index,
-            "Pubkey not related to the from account in the transaction"
-        );
-    }
-
-    function ValidateSignature(
-        Types.Transaction memory _tx,
-        Types.PDAMerkleProof memory _from_pda_proof
-    ) public view returns(bool) {
-        require(
-            RollupUtils.calculateAddress(
-                _from_pda_proof._pda.pubkey_leaf.pubkey
-            ) ==
-                RollupUtils
-                    .getTxHash(
-                    _tx
-                        .fromIndex,
-                    _tx
-                        .toIndex,
-                    _tx
-                        .tokenType,
-                    _tx
-                        .amount
-                )
-                    .ecrecovery(_tx.signature),
-            "Signature is incorrect"
-        );
-    }
-
-    function ValidateAccountMP(
-        bytes32 root,
-        Types.AccountMerkleProof memory merkle_proof
-    ) public view {
-        bytes32 accountLeaf = RollupUtils.getAccountHash(
-            merkle_proof.accountIP.account.ID,
-            merkle_proof.accountIP.account.balance,
-            merkle_proof.accountIP.account.nonce,
-            merkle_proof.accountIP.account.tokenType
-        );
-
-        // verify from leaf exists in the balance tree
-        require(
-            merkleUtils.verifyLeaf(
-                root,
-                accountLeaf,
-                merkle_proof.accountIP.pathToAccount,
-                merkle_proof.siblings
-            ),
-            "Merkle Proof is incorrect"
-        );
-    }
-
-     /**
-     * @notice SlashAndRollback slashes all the coordinator's who have built on top of the invalid batch
-     * and rewards challegers. Also deletes all the batches after invalid batch
-     */
-    function SlashAndRollback() public isRollingBack {
-        uint256 challengerRewards = 0;
-        uint256 burnedAmount = 0;
-        uint256 totalSlashings = 0;
-
-        for (uint256 i = batches.length - 1; i >= invalidBatchMarker; i--) {
-            // if gas left is low we would like to do all the transfers
-            // and persist intermediate states so someone else can send another tx
-            // and rollback remaining batches
-            if (gasleft() <= governance.MIN_GAS_LIMIT_LEFT()) {
-                // exit loop gracefully
-                break;
-            }
-
-            if (i == invalidBatchMarker) {
-                // we have completed rollback
-                // update the marker
-                invalidBatchMarker = 0;
-            }
-
-            // load batch
-            Types.Batch memory batch = batches[i];
-
-            // TODO use safe math
-            // calculate challeger's reward
-            challengerRewards += (batch.stakeCommitted * 2) / 3;
-            burnedAmount += batch.stakeCommitted.sub(challengerRewards);
-
-            batches[i].stakeCommitted = 0;
-
-            // delete batch
-            delete batches[i];
-
-            totalSlashings++;
-            logger.logBatchRollback(
-                i,
-                batch.committer,
-                batch.stateRoot,
-                batch.txRoot,
-                batch.stakeCommitted
-            );
-        }
-
-        // TODO add deposit rollback
-
-        // transfer reward to challenger
-        (msg.sender).transfer(challengerRewards);
-
-        // burn the remaning amount
-        (BURN_ADDRESS).transfer(burnedAmount);
-
-        // resize batches length
-        batches.length = batches.length.sub(invalidBatchMarker.sub(1));
-
-        logger.logRollbackFinalisation(totalSlashings);
-    }
-}
-
-
-contract Rollup is RollupHelpers {
-    /*********************
-     * Constructor *
-     ********************/
-    constructor(address _registryAddr, bytes32 genesisStateRoot) public {
-        nameRegistry = Registry(_registryAddr);
-
-        logger = Logger(nameRegistry.getContractDetails(ParamManager.LOGGER()));
-        depositManager = DepositManager(
-            nameRegistry.getContractDetails(ParamManager.DEPOSIT_MANAGER())
-        );
-
-        governance = Governance(
-            nameRegistry.getContractDetails(ParamManager.Governance())
-        );
-        merkleUtils = MTUtils(
-            nameRegistry.getContractDetails(ParamManager.MERKLE_UTILS())
-        );
-        accountsTree = IncrementalTree(
-            nameRegistry.getContractDetails(ParamManager.ACCOUNTS_TREE())
-        );
-
-        tokenRegistry = ITokenRegistry(
-            nameRegistry.getContractDetails(ParamManager.TOKEN_REGISTRY())
-        );
-        addNewBatch(ZERO_BYTES32, genesisStateRoot);
-    }
-
-    /**
-     * @notice Submits a new batch to batches
-     * @param _txs Compressed transactions .
-     * @param _updatedRoot New balance tree root after processing all the transactions
-     */
-    function submitBatch(bytes[] calldata _txs, bytes32 _updatedRoot)
-        external
-        onlyCoordinator
-        isNotRollingBack
-        payable
-    {
-        // require(
-        //     msg.value >= governance.STAKE_AMOUNT(),
-        //     "Not enough stake committed"
-        // );
-
-        // require(
-        //     _txs.length <= governance.MAX_TXS_PER_BATCH(),
-        //     "Batch contains more transations than the limit"
-        // );
-        bytes32 txRoot = merkleUtils.getMerkleRoot(_txs);
-        require(
-            txRoot != ZERO_BYTES32,
-            "Cannot submit a transaction with no transactions"
-        );
-        addNewBatch(txRoot, _updatedRoot);
-    }
-
-    /**
-     * @notice finalise deposits and submit batch
-     */
-    function finaliseDepositsAndSubmitBatch(
-        uint256 _subTreeDepth,
-        Types.AccountMerkleProof calldata _zero_account_mp
-    ) external payable onlyCoordinator isNotRollingBack {
-        bytes32 depositSubTreeRoot = depositManager.finaliseDeposits(
-            _subTreeDepth,
-            _zero_account_mp,
-            getLatestBalanceTreeRoot()
-        );
-        // require(
-        //     msg.value >= governance.STAKE_AMOUNT(),
-        //     "Not enough stake committed"
-        // );
-
-        bytes32 updatedRoot = merkleUtils.updateLeafWithSiblings(
-            depositSubTreeRoot,
-            _zero_account_mp.accountIP.pathToAccount,
-            _zero_account_mp.siblings
-        );
-
-        // add new batch
-        addNewBatchWithDeposit(updatedRoot, depositSubTreeRoot);
-    }
-
-    /**
-     *  disputeBatch processes a transactions and returns the updated balance tree
-     *  and the updated leaves.
-     * @notice Gives the number of batches submitted on-chain
-     * @return Total number of batches submitted onchain
-     */
-    function disputeBatch(
-        uint256 _batch_id,
-        Types.Transaction[] memory _txs,
-        Types.AccountMerkleProof[] memory _from_proofs,
-        Types.PDAMerkleProof[] memory _pda_proof,
-        Types.AccountMerkleProof[] memory _to_proofs
-    ) public {
-        {
-        // load batch
-        require(
-            batches[_batch_id].stakeCommitted != 0,
-            "Batch doesnt exist or is slashed already"
-        );
-
-        // check if batch is disputable
-        require(
-            block.number < batches[_batch_id].finalisesOn,
-            "Batch already finalised"
-        );
-
-        require(
-            _batch_id < invalidBatchMarker,
-            "Already successfully disputed. Roll back in process"
-        );
-
-        require(
-            batches[_batch_id].txRoot != ZERO_BYTES32,
-            "Cannot dispute blocks with no transaction"
-        );
-
-        // generate merkle tree from the txs provided by user
-        bytes[] memory txs;
-        for (uint256 i = 0; i < _txs.length; i++) {
-            txs[i] = RollupUtils.CompressTx(_txs[i]);
-        }
-        bytes32 txRoot = merkleUtils.getMerkleRoot(txs);
-
-        // if tx root while submission doesnt match tx root of given txs
-        // dispute is unsuccessful
-        require(
-            txRoot != batches[_batch_id].txRoot,
-            "Invalid dispute, tx root doesn't match"
-        );
-        }
-
-        // run every transaction through transaction evaluators
-        bytes32 newBalanceRoot;
-        uint256 fromBalance;
-        uint256 toBalance;
-        bool isTxValid;
-
-        // start with false state
-        bool isDisputeValid = false;
-
-        for (uint256 i = 0; i < _txs.length; i++) {
-            // call process tx update for every transaction to check if any
-            // tx evaluates correctly
-            (newBalanceRoot, fromBalance, toBalance, isTxValid) = processTx(
-                batches[_batch_id - 1].stateRoot,
-                batches[_batch_id - 1].accountRoot,
-                _txs[i],
-                _pda_proof[i],
-                _from_proofs[i],
-                _to_proofs[i]
-            );
-            if (!isTxValid) {
-                isDisputeValid = true;
-                break;
-            }
-        }
-
-        // dispute is valid, we need to slash and rollback :(
-        if (isDisputeValid) {
-            // before rolling back mark the batch invalid
-            // so we can pause and unpause
-            invalidBatchMarker = _batch_id;
-            SlashAndRollback();
-            return;
-        }
-
-        // if new root doesnt match what was submitted by coordinator
-        // slash and rollback
-        if (newBalanceRoot != batches[_batch_id].stateRoot) {
-            invalidBatchMarker = _batch_id;
-            SlashAndRollback();
-            return;
-        }
-    }
-
-    /**
-     * @notice processTx processes a transactions and returns the updated balance tree
-     *  and the updated leaves
-     * conditions in require mean that the dispute be declared invalid
-     * if conditons evaluate if the coordinator was at fault
-     * @return Total number of batches submitted onchain
-     */
-    function processTx(
-        bytes32 _balanceRoot,
-        bytes32 _accountsRoot,
-        Types.Transaction memory _tx,
-        Types.PDAMerkleProof memory _from_pda_proof,
-        Types.AccountMerkleProof memory _from_merkle_proof,
-        Types.AccountMerkleProof memory _to_merkle_proof
-    )
-        public
-        view
-        returns (
-            bytes32,
-            uint256,
-            uint256,
-            bool
-        )
-    {
-        // Step-1 Prove that from address's public keys are available
-        // ValidatePubkeyAvailability(_accountsRoot, _from_pda_proof, _tx.fromIndex);
-
-        // STEP:2 Ensure the transaction has been signed using the from public key
-        // ValidateSignature(_tx, _from_pda_proof);
-
-        // STEP 3: Verify that the transaction interacts with a registered token
 
         // Validate the from account merkle proof
-        // ValidateAccountMP(_balanceRoot, _from_merkle_proof);
+        ValidateAccountMP(_balanceRoot, _from_merkle_proof);
 
         (uint err_code) = validateProof(_tx, _from_merkle_proof);
         if(err_code != NO_ERR) return (ZERO_BYTES32, 0, err_code, false);
@@ -683,7 +605,7 @@
         );
 
         // validate if leaf exists in the updated balance tree
-        // ValidateAccountMP(newFromRoot, _to_merkle_proof);
+        ValidateAccountMP(newFromRoot, _to_merkle_proof);
 
 
         Types.UserAccount memory new_to_account = AddTokensToAccount(
